--- conflicted
+++ resolved
@@ -684,11 +684,7 @@
         max_bolus,
         rate_rounder
         )
-<<<<<<< HEAD
-    
-=======
-
->>>>>>> 5ebc18fe
+
     autobolus = recommended_autobolus(
         *predicted_glucoses_bolus,
         target_starts, target_ends, target_mins, target_maxes,
