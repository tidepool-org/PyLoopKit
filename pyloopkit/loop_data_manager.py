--- conflicted
+++ resolved
@@ -230,7 +230,6 @@
          )
 
     # calculate future insulin effects for the purposes of predicting glucose
-<<<<<<< HEAD
     if (input_dict.get("now_to_dia_insulin_effect_dates") and 
         input_dict.get("now_to_dia_insulin_effect_values")):
         now_to_dia_insulin_effect_dates = input_dict.get("now_to_dia_insulin_effect_dates")
@@ -255,18 +254,6 @@
         counteraction_ends = input_dict.get("counteraction_ends")
         counteraction_values = input_dict.get("counteraction_values")
         counteraction_effects = (counteraction_starts, counteraction_ends, counteraction_values)
-=======
-    (now_to_dia_insulin_effect_dates,
-     now_to_dia_insulin_effect_values
-     ) = get_glucose_effects(
-        dose_types, dose_starts, dose_ends, dose_values, dose_delivered_units,
-        time_to_calculate_at,
-        basal_starts, basal_rates, basal_minutes,
-        sensitivity_starts, sensitivity_ends, sensitivity_values,
-        settings_dictionary.get("model"),
-        delay=settings_dictionary.get("insulin_delay") or 10
-        )
->>>>>>> 632ed51b
 
     # if our BG data is current and we know the expected insulin effects,
     # calculate tbe counteraction effects
